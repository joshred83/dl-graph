from torch_geometric.datasets import EllipticBitcoinDataset, EllipticBitcoinTemporalDataset
from torch_geometric.loader import NeighborLoader, ClusterLoader, ClusterData, DataLoader



import inspect
import warnings
import argparse
from src.utils import summarize_graph, _merge_defaults
from src.local.elliptic import EllipticBitcoinDataset as LocalEllipticBitcoinDataset
from src.local.elliptic_temporal import EllipticBitcoinTemporalDataset as LocalEllipticBitcoinTemporalDataset
def load_elliptic(
    root=None, 
    force_reload=False,
    use_aggregated=False,
    use_temporal=False,
    t=None,
    summarize=False,
    local=False

):
    """
    Load the EllipticBitcoinDataset.

    Paper: 
        Anti-Money Laundering in Bitcoin: Experimenting with Graph Convolutional
        Networks for Financial Forensics" <https://arxiv.org/abs/1908.02591>`_
        paper.

    Content:
        This anonymized dataset is a transaction graph collected from the
        Bitcoin blockchain. A node in the graph represents a transaction,
        and an edge can be viewed as a flow of Bitcoins between transactions.
        Each node has 166 features and is labeled as being created by a
        "licit", "illicit", or "unknown" entity.

    Nodes and Edges:
        - 203,769 nodes and 234,355 edges.
        - 2% (4,545) of the nodes are labeled class1 (illicit).
        - 21% (42,019) are labeled class2 (licit).
        - The remaining transactions are not labeled with regard to licit
          versus illicit.

    Features:
        - 166 features per node.
        - Each node has a time step (1 to 49), representing when a
          transaction was broadcasted.
        - Each time step contains a single connected component; there are
          no edges connecting different time steps.
        - The first 94 features represent local transaction information
          (e.g., time step, number of inputs/outputs, transaction fee,
          output volume, aggregated figures).
        - The remaining 72 features are aggregated features, obtained using
          transaction information one-hop backward/forward from the center
          node (e.g., max, min, std, correlation coefficients).
    
    Adapted from the description at
    https://www.kaggle.com/datasets/ellipticco/elliptic-data-set
    
    Args:
        root (str): Directory to store the dataset.
        force_reload (bool): Whether to reload the dataset.

    Returns:
        data: The loaded data object (a graph).
    """
    if local:
        # Use the local version of the dataset
        EBD = LocalEllipticBitcoinDataset
        EBDT = LocalEllipticBitcoinTemporalDataset
    else:
        # Use the PyG version of the dataset
        EBD = EllipticBitcoinDataset
        EBDT = EllipticBitcoinTemporalDataset
    if use_temporal and t is None:
        raise ValueError("Temporal data requires a time step (t) to be specified.")
    # default root to the data directory if not specified
    if root is None:
        root = "../data/elliptic"

    if use_temporal:
        dataset = EBDT(root=root, force_reload=force_reload, t=t)
    else:
        dataset = EBD(root=root, force_reload=force_reload)

    data = dataset[0]

    if use_aggregated:
        # data already contains aggregated features, no action needed
        pass
    else:
        # Remove the aggregated features
        data.x = data.x[:, 0:93]

    if summarize:                    
        summarize_graph(data)
    return data

def make_loader(data, loader_type='neighbor', **kwargs):
    """
    Create a data loader for the given graph data object.

    Args:
        data: A graph data object, typically from PyTorch Geometric.
        loader_type (str): The type of loader to create ('neighbor' or 'cluster').
        kwargs (dict): Additional arguments for the loader.
            - For NeighborLoader: batch_size, shuffle, num_neighbors, input_nodes
            - For ClusterLoader: batch_size, shuffle
    Returns:
        loader: A data loader for the graph data object.
    """

    if loader_type == 'cluster':

        return cluster_loader(data, **kwargs)


    elif loader_type == 'neighbor':

        return neighbor_loader(data, **kwargs)

    else:   
        raise ValueError(f"Unknown loader type: {loader_type}.")

def neighbor_loader(data, **kwargs):
    """
    data   : a PyG Data graph
    kwargs : dict containing any args for NeighborLoader

    Returns:
    #    loader: A data loader for the graph data object.
    """

    # Some defaults. They can be overridden by kwargs. 
    defaults = dict(batch_size=2048, shuffle=False, num_neighbors=[10, 10], input_nodes=None)

    # make sure we have the defaults, but override them if specified in kwargs
    kwargs = _merge_defaults(kwargs, defaults)

    # if any kwargs are left over, warn about them...and that's it.
    actual_kwargs = (set(inspect.signature(NeighborLoader.__init__).parameters) |
                    set(inspect.signature(DataLoader.__init__).parameters))
    actual_kwargs -= {"self", "data", "kwargs"}  # drop 'self' & first positional
    wrong_kwargs = set(kwargs.keys()) - actual_kwargs
    for k in wrong_kwargs:
        warnings.warn(f"neighbor_loader: ignoring unexpected args: ** {k}:{kwargs[k]} **" )
        kwargs.pop(k)

    # return the loader
    return NeighborLoader(data, **kwargs)


def cluster_loader(data, _raise=True, **kwargs):
    """
    data   : a PyG Data graph
    kwargs : dict containing any args for ClusterData or ClusterLoader

    Returns:
       loader: A data loader for the graph data object.
    """
    if _raise:
        raise NotImplementedError("This algorithm throws SegFaults. If you want to try anyway, set _raise=False") 
    # grab everything
    kwargs = {} if kwargs is None else dict(kwargs)

    # splits up kwargs assigning them to the relevant signature
    # could pose a problem if the same kwarg is used in both signatures

    cd_sig = inspect.signature(ClusterData.__init__)
    cl_sig = inspect.signature(ClusterLoader.__init__)
    cd_params = set(cd_sig.parameters) - {"self"}        # drop 'self'
    cl_params = set(cl_sig.parameters) - {"self", "clustered"}  # drop 'self' & first positional

    cluster_kwargs = {k: kwargs.pop(k) for k in list(kwargs) if k in cd_params}
    loader_kwargs  = {k: kwargs.pop(k) for k in list(kwargs) if k in cl_params}

    # Some defaults. They can be overridden by kwargs. 
    cluster_defaults = dict(num_parts=1500, recursive=False, save_dir="../data/elliptic")
    loader_defaults  = dict(batch_size=20, shuffle=False, num_workers=12)

    # make sure we have the defaults, but override them if specified in wargs
    cluster_kwargs = _merge_defaults(cluster_kwargs, cluster_defaults)
    loader_kwargs  = _merge_defaults(loader_kwargs,  loader_defaults)

    # if any kwargs are left over, warn about them...and that's it.

    if kwargs:
        warnings.warn(f"cluster_loader: ignoring unexpected args {list(kwargs)}")

    # partition into clusters
    clustered = ClusterData(data, **cluster_kwargs)
    # return the loader
    return ClusterLoader(clustered, **loader_kwargs)


if __name__ == "__main__":
    from warnings import warn

    # Minimal tests for Local datasets
    load_elliptic_test_cases = [
        ("force_reload", {"force_reload": True}),
        ("static default", {}),
        ("static local", {"local": True}),
        ("temporal t=1", {"use_temporal": True, "t": 1}),
        ("temporal t=32 local", {"use_temporal": True, "t": 32, "local": True}),
        ("summarize", {"summarize": True}),
        ("summarize local", {"summarize": True, "local": True}),
        ("force_reload local", {"force_reload": True, "local": True}),
        ("static default", {}),
        ("static local", {"local": True}),
        ("temporal t=17", {"use_temporal": True, "t": 17}),
        ("temporal t=49 local", {"use_temporal": True, "t": 49, "local": True}),
        ("summarize", {"summarize": True}),
        ("summarize local", {"summarize": True, "local": True}),
    ]
    results = []
    for desc, kwargs in load_elliptic_test_cases:
        print(f"Testing: {desc}")
        
        try:
            data = load_elliptic(**kwargs)
            results.append(f"    Success: {desc}\n"
                         + f"      nodes={data.num_nodes}, edges={data.num_edges}")
        except Exception as e:
            results.append(f"    Failed: {desc}\n"
                         + f"      error={e}")
    print("\n".join(results))

    t_data = load_elliptic(root="../data/elliptic", force_reload=False,local=True, use_temporal=True, t=1)

    loader = make_loader(
        t_data,
        loader_type='neighbor',
        batch_size=1024,
        shuffle=True,
        test_warning="foo")
    

<<<<<<< HEAD
    [print(i) for i in loader]
=======
[print(i) for i in loader]
>>>>>>> ec49754e
<|MERGE_RESOLUTION|>--- conflicted
+++ resolved
@@ -236,8 +236,4 @@
         test_warning="foo")
     
 
-<<<<<<< HEAD
     [print(i) for i in loader]
-=======
-[print(i) for i in loader]
->>>>>>> ec49754e
